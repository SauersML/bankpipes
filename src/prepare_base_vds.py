--- conflicted
+++ resolved
@@ -389,11 +389,8 @@
             excluded_ht, 
             id_column_name='sample_id' 
         )
-<<<<<<< HEAD
         cleaned_vds = cleaned_vds.persist('MEMORY_AND_DISK')
         print("INFO: Persisted cleaned_vds to memory and disk.")
-=======
->>>>>>> 3df70e9c
         del full_vds, excluded_ht
 
         # Logic to define final_ids_for_vds_df (either from WGS+EHR or downsampling)
@@ -485,7 +482,6 @@
             hl.is_defined(target_samples_ht[cleaned_vds.reference_data.s])
         )
         current_base_vds = hl.vds.VariantDataset(rd_target_cohort_filtered, vd_target_cohort_filtered)
-<<<<<<< HEAD
         
         current_base_vds = current_base_vds.persist('MEMORY_AND_DISK')
         print("INFO: Persisted current_base_vds to memory and disk.")
@@ -493,9 +489,6 @@
         if 'cleaned_vds' in locals() and hasattr(cleaned_vds, 'unpersist'):
             print("INFO: Unpersisting cleaned_vds.")
             cleaned_vds.unpersist()
-=======
-
->>>>>>> 3df70e9c
         del cleaned_vds, target_samples_ht, vd_target_cohort_filtered, rd_target_cohort_filtered
 
         num_samples_in_vds = current_base_vds.variant_data.count_cols() # Action
@@ -555,16 +548,11 @@
             del vds_check
         except Exception as e:
             print(f"ERROR: Failed to write or verify final OPTIMIZED Base Cohort VDS checkpoint: {e}")
-            # The user feedback included a more specific delete here, but sys.exit(1) is fine.
-            # if not delete_gcs_path(args.base_cohort_vds_path_out, recursive=True, project_id_for_billing=args.google_billing_project):
-            #      print(f"WARNING: Failed to delete VDS checkpoint at {args.base_cohort_vds_path_out} after write/verify failure.")
             sys.exit(1) 
 
         print("--- Base VDS Generation (Optimized) Finished ---") # This print is from user feedback
         base_cohort_vds = vds_final_optimized # Assign the successfully generated VDS
-    # -------- END INSANELY MASSIVE SPEEDUP SECTION -------- (This comment is from original issue, good to keep conceptually)
-
-    # Final check on base_cohort_vds before concluding (from user feedback)
+
     if base_cohort_vds is None: # Should not happen if generation was successful
         print(f"FATAL ERROR: base_cohort_vds is None at the end of processing despite generation attempt. Cannot proceed.")
         sys.exit(1)
@@ -578,7 +566,6 @@
     print(f"Base Cohort VDS at {args.base_cohort_vds_path_out} is ready with {final_sample_count} samples.\n")
 
     # Save the sample ID list used for the VDS (whether downsampled or full WGS+EHR)
-    # (Logic from user feedback)
     df_to_save_ids = None
     if 'final_ids_for_vds_df' not in locals() or final_ids_for_vds_df is None or final_ids_for_vds_df.empty:
         print("INFO: 'final_ids_for_vds_df' not directly available. Extracting IDs from final VDS for saving.")
